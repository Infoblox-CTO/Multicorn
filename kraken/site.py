# -*- coding: utf-8 -*-
# This file is part of Dyko
# Copyright © 2008-2009 Kozea
#
# This library is free software: you can redistribute it and/or modify
# it under the terms of the GNU General Public License as published by
# the Free Software Foundation, either version 3 of the License, or
# (at your option) any later version.
#
# This library is distributed in the hope that it will be useful,
# but WITHOUT ANY WARRANTY; without even the implied warranty of
# MERCHANTABILITY or FITNESS FOR A PARTICULAR PURPOSE.  See the
# GNU General Public License for more details.
#
# You should have received a copy of the GNU General Public License
# along with Kraken.  If not, see <http://www.gnu.org/licenses/>.

"""
WSGI interface.

Instances of the Site class are WSGI applications. Create one for each
independent site with its own configuration.

"""

import os.path
import collections
import mimetypes
import types
import re
import werkzeug
from werkzeug.exceptions import HTTPException, NotFound, Forbidden
import functools

import kalamar
import koral
from kraken import utils
from kraken.cached_kalamar import CachedKalamarSite



class Site(object):
    """WSGI application from a site root and a kalamar configuration file."""
    def __init__(self, site_root, kalamar_conf=None, secret_key=None,
                 fail_on_inexistent_kalamar_parser=True):
        """Initialize the Site.

        ``site_root``: dirname of the root of the site
        ``kalamar_conf``: path to the kalamar config file
        ``secret_key``: used for signed cookies for sessions
                        use something like os.urandom(20) to get one

        """
        self.secret_key = secret_key
        self.site_root = os.path.expanduser(unicode(site_root))
        self.koral_site = koral.Site(self.site_root)
        self.kalamar_site = kalamar.Site(
            os.path.expanduser(unicode(kalamar_conf)),
            fail_on_inexistent_parser=fail_on_inexistent_kalamar_parser)
        self._module_cache = {}
    
    def __call__(self, environ, start_response):
        """WSGI entry point for every HTTP request."""
        request = self.make_request(environ)
        try:
            response = self.handle_request(request)
        except HTTPException, e:
            # e is also a WSGI application
            return e(environ, start_response)

        response = self.process_response(request, response)
        return response(environ, start_response)
    
    def make_request(self, environ):
        """TODO docstring."""
        request = utils.Request(environ, self.secret_key)
        request.koral = self.koral_site
        request.kalamar = CachedKalamarSite(self.kalamar_site)
        request.kraken = self
        request.template_response = lambda *args, **kwargs:\
            self.template_response(request, *args, **kwargs)
        return request
    
    def handle_request(self, request):
        """TODO docstring."""
        response = None
        if u'/__' in request.path:
            try:
                response = self.handle_static_file(request)
            except NotFound:
                pass
        if not response:
            try:
                response = self.handle_simple_template(request)
            except NotFound:
                response = self.handle_python(request)
        return response

    def process_response(self, request, response):
        """TODO docstring."""
        # utils.Request.session is a werkzeug.cached_property
        # the actual session object is in request.__dict__ if
        # request.session has been accessed at least once.
        # If it is not there, the session hasn’t changed:
        # no need to set the cookie.
        if 'session' in request.__dict__:
            request.session.save_cookie(response)
            
        return response

    def handle_trailing_slash(self, request):
        """Redirect if ``request.path`` has no trailing slash."""    
        if not request.path.endswith(u'/'):
            # Add the missing trailing slash
            new_url = request.base_url + '/'
            if request.query_string:
                new_url += '?' + request.query_string
            werkzeug.abort(werkzeug.redirect(new_url, 301))
        
    def handle_static_file(self, request):
        """Try handling a request with a static file.

        The request path is interpreted as a filename relative to the site root.
        Return a Response object or raise NotFound.

        """
        filename = os.path.join(self.site_root, *(
            part for part in request.path.split(u'/')
            if part and part != u'..'))
        if not os.path.isfile(filename):
            raise NotFound
        if u'/.' in request.path:
            raise Forbidden
        return utils.StaticFileResponse(filename)
        
    def handle_python(self, request):
        """Try handling a ``request`` with a python controller.

        Return a Response object or raise NotFound.
        
        Exemple:
            If request.path is u'/foo/bar', this method tries the following,
            in the given order:
                - handle_request(request) in foo/bar.py
                - handle_request(request) in foo/bar/index.py
                - handle_request(request, u'') in foo/bar.py
                - handle_request(request, u'') in foo/bar/index.py
                - handle_request(request, u'bar') in foo.py
                - handle_request(request, u'bar') in foo/index.py
                - handle_request(request, u'foo/bar') in index.py

        """
        # search for foo/bar.py or foo/bar/index.py
        for suffix in (u'', u'/index'):
            module_path = request.path.strip(u'/') + suffix
            module = self.load_python_module(module_path)
            if hasattr(module, 'handle_request'):
                handler = module.handle_request
                # the 2 parameters case is handled later
                if utils.arg_count(handler) == 1:
                    # only if the controller exists
                    # (ie the redirect doesn’t lead to a "404 Not Found")
                    if u'/.' in request.path:
                        raise Forbidden
                    request.module_directory = os.path.dirname(module_path).strip('/')
                    self.handle_trailing_slash(request)
                    return handler(request)
        
        # slash-separated parts of the URL
        script_name = [u''] + [part for part in request.path.split(u'/')
                       if part and part != u'..']
        path_info = collections.deque()
        while True:
            for suffix in (u'', u'/index'):
                module_path = u'/'.join(script_name) + suffix
                module = self.load_python_module(module_path)
                if hasattr(module, 'handle_request'):
                    handler = module.handle_request
                    if utils.arg_count(handler) > 1:
                        # only if the controller exists
                        # (ie the redirect doesn’t lead to a "404 Not Found")
                        for part in script_name:
                            if part.startswith(u'.'):
                                raise Forbidden
                        self.handle_trailing_slash(request)
                        request.module_directory = os.path.dirname(module_path).strip('/')
                        return handler(request, u'/'.join(path_info))
            # exit loop here and not with the while condition so that
            # the previous code is executed with script_name == []
            # (ie. index.py at the root of the site)
            # TODO: test this case
            if not script_name:
                break
            # take the right-most part of script_name and push it to the
            # left of path_info
            path_info.appendleft(script_name.pop())

        raise NotFound
        
    def handle_simple_template(self, request):
        """Try handling a request with only a template.
        
        Return a Response object or raise NotFound.

        """
        template = self.find_template(request.path)
        if not template:
            raise NotFound
        if u'/.' in request.path:
            raise Forbidden
        # only if the template exists
        # (ie the redirect doesn’t lead to a "404 Not Found")
        self.handle_trailing_slash(request)
        template_name, extension, engine = template
        return self.template_response(request, template_name, {}, extension,
                                      engine)
    
    def template_response(self, request, template_name, values=None,
                          extension=None, engine=None):
        """Build a response for ``request`` according to given parameters.

        >>> import test.kraken
        >>> site = test.kraken.make_site()
        >>> req = site.make_request({})
        >>> site.template_response(req, 'foo')
        Traceback (most recent call last):
            ...
        ValueError: extension and engine not provided but template_name does not match *.<extension>.<engine>
        >>> site.template_response(req, 'foo', {}, 'html')
        Traceback (most recent call last):
            ...
        TypeError: Can provide both of extension and engine or neither, but not only one
        >>> response = site.template_response(req, 'index.html.genshi')
        >>> response.mimetype
        'text/html'
        >>> response = site.template_response(req, 'index.html.genshi', {},
        ...                                   'html', 'genshi')
        >>> response.mimetype
        'text/html'

        """
        if extension and engine:
            pass # exclude this case from the following else clauses
        elif extension or engine:
            raise TypeError('Can provide both of extension and engine '
                            'or neither, but not only one')
        else:
            match = re.match(u'^.+' + self.template_suffix_re, template_name)
            if not match:
                raise ValueError('extension and engine not provided but '
                                 'template_name does not match '
                                 '*.<extension>.<engine>')
            extension = match.group(1)
            engine = match.group(2)
        
        # Handle a simple template
        mimetype, encoding = mimetypes.guess_type(u'_.' + str(extension))
        if not values:
            values = {}
        values.update(self.simple_template_context(request))
        content = self.koral_site.render(engine, template_name, values)
        return utils.Response(content, mimetype=mimetype)
    
    def simple_template_context(self, request):
        """TODO docstring."""
        class Site: pass
        site = Site()
        # request.kalamar is a CachedKalamarSite
        # use the same instance so that they share the cache
        site.kalamar = request.kalamar
        site.koral = self.koral_site
        site.kraken = self
        return dict(request = request, site = site, import_ = self.import_)

    def load_python_module(self, name):
        """Return a dictionary of everything defined in the module ``name``.
        
        The path is a slash-separated path relative to the site root, without
        the extension.

        Return an empy dictionnary if the module does not exist.

        """
        parts = [part for part in name.split(u'/') if part and part != u'..']
        filename = os.path.join(self.site_root, *parts) + u'.py'
        if not os.path.isfile(filename):
            return None
        mtime = os.stat(filename).st_mtime
        try:
            module, old_mtime = self._module_cache[filename]
            if mtime == old_mtime:
                return module
        except KeyError:
            pass

        name = 'kraken.site.' + name.encode('utf8')
        module = types.ModuleType(name)
        module.__file__ = filename.encode('utf8')
        module.import_ = self.import_
        execfile(filename, module.__dict__)
        self._module_cache[filename] = (module, mtime)
        return module
    
    def import_(self, name):
        """Helper for python controllers to "import" other controllers.

        Return a module object.

        >>> import test.kraken
        >>> site = test.kraken.make_site()
        >>> module = site.import_('inexistent') # doctest: +ELLIPSIS
        Traceback (most recent call last):
            ...
        ImportError: No module named inexistent in u'.../test/kraken/site'

        >>> site.import_('lorem/ipsum') # doctest: +ELLIPSIS
        ...                             # doctest: +NORMALIZE_WHITESPACE
        <module 'kraken.site.lorem/ipsum' 
            from '.../test/kraken/site/lorem/ipsum.py'>
<<<<<<< HEAD

=======
            
        Special names:
        >>> site.import_('kraken') # doctest: +ELLIPSIS
        <kraken.site.Site object at 0x...>
        >>> site.import_('kalamar') # doctest: +ELLIPSIS
        <kalamar.site.Site object at 0x...>
        >>> site.import_('koral') # doctest: +ELLIPSIS
        <koral.site.Site object at 0x...>
>>>>>>> ea0134a1
        """
        if name == 'kraken':
            return self
        if name == 'koral':
            return self.koral_site
        if name == 'kalamar':
            # XXX ideally we would return request.kalamar here
            # (a CachedKalamarSite instance) but we don’t have a reference
            # to the request
            return self.kalamar_site
        
        module = self.load_python_module(name)
        if module is None:
            raise ImportError('No module named %s in %r' % (name,
                                                           	self.site_root))
        return module
        
    def find_template(self, path):
        """Find the template at ``path``.

        Search for an existing template named <path>/index.<type>.<engine>
        or <path>.<type>.<engine> where <engine> is a koral engine name.

        Return (template_name, type, engine) for the first one found or None.

        >>> import test.kraken
        >>> site = test.kraken.make_site()

        Directory stucture of site.site_root:
            index.html.genshi
            hello.html.jinja2
            hello/
                index.genshi # No <type>
                index.html # No <engine>
                index.html.foo # Non-existent <engine>
            lorem/
                index.txt.jinja2

        >>> site.find_template(u'/')
        (u'index.html.genshi', u'html', u'genshi')
        >>> site.find_template(u'/nonexistent')
        
        >>> site.find_template(u'/hello/')
        (u'hello.html.jinja2', u'html', u'jinja2')
        >>> site.find_template(u'/hello/world')
        
        >>> site.find_template(u'/lorem/')
        (u'lorem/index.txt.jinja2', u'txt', u'jinja2')
        >>> site.find_template(u'/lorem/ipsum')

        """
        path_parts = [part for part in path.split(u'/')
                      if part and part != u'..']
        
        searches = [(path_parts, u'index' + self.template_suffix_re)]
        # if path_parts is empty (ie. path is u'' or u'/')
        # there is no path_parts[-1]
        if path_parts:
            searches.append((path_parts[:-1], re.escape(path_parts[-1]) +
                                              self.template_suffix_re))

        for dir_parts, basename_re in searches:
            dirname = os.path.join(self.site_root, *dir_parts)
            if os.path.isdir(dirname):
                for name in os.listdir(dirname):
                    match = re.match(basename_re, name)
                    if match:
                        template = u'/'.join(dir_parts + [name])
                        return template, match.group(1), match.group(2)
    
    @werkzeug.cached_property
    def template_suffix_re(self):
        """TODO docstring."""
        # Regular expression for .<type>.<engine> 
        # where <engine> is a koral engine name
        return ur'\.(.+)\.(' + u'|'.join(re.escape(e) for e in
                                         self.koral_site.engines) + u')$'

    <|MERGE_RESOLUTION|>--- conflicted
+++ resolved
@@ -30,7 +30,6 @@
 import re
 import werkzeug
 from werkzeug.exceptions import HTTPException, NotFound, Forbidden
-import functools
 
 import kalamar
 import koral
@@ -317,9 +316,6 @@
         ...                             # doctest: +NORMALIZE_WHITESPACE
         <module 'kraken.site.lorem/ipsum' 
             from '.../test/kraken/site/lorem/ipsum.py'>
-<<<<<<< HEAD
-
-=======
             
         Special names:
         >>> site.import_('kraken') # doctest: +ELLIPSIS
@@ -328,7 +324,7 @@
         <kalamar.site.Site object at 0x...>
         >>> site.import_('koral') # doctest: +ELLIPSIS
         <koral.site.Site object at 0x...>
->>>>>>> ea0134a1
+
         """
         if name == 'kraken':
             return self
