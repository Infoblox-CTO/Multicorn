/*-------------------------------------------------------------------------
 *
 * The Multicorn Foreign Data Wrapper allows you to fetch foreign data in
 * Python in your PostgreSQL
 *
 * This software is released under the postgresql licence
 *
 * author: Kozea
 *
 *
 *-------------------------------------------------------------------------
 */

#include "postgres.h"
#include "access/reloptions.h"
#include "catalog/pg_foreign_table.h"
#include "catalog/pg_foreign_server.h"
#include "catalog/pg_user_mapping.h"
#include "catalog/pg_collation.h"
#include "catalog/pg_operator.h"
#include "commands/defrem.h"
#include "commands/explain.h"
#include "foreign/fdwapi.h"
#include "foreign/foreign.h"
#include "funcapi.h"
#include "miscadmin.h"
#include "nodes/makefuncs.h"
#include "optimizer/cost.h"
#include "utils/rel.h"
#include "utils/numeric.h"
#include "utils/builtins.h"
#include "utils/syscache.h"
#include "utils/formatting.h"
#include <Python.h>

PG_MODULE_MAGIC;

typedef struct MulticornState
{
  AttInMetadata *attinmeta;
  int rownum;
  PyObject *pFunc;
  PyObject *pIterator;
} MulticornState;

extern Datum multicorn_handler(PG_FUNCTION_ARGS);
extern Datum multicorn_validator(PG_FUNCTION_ARGS);


PG_FUNCTION_INFO_V1(multicorn_handler);
PG_FUNCTION_INFO_V1(multicorn_validator);

/*
 * FDW functions declarations
 */
static FdwPlan *multicorn_plan(Oid foreign_table_id, PlannerInfo *root, RelOptInfo *base_relation);
static void multicorn_explain(ForeignScanState *node, ExplainState *es);
static void multicorn_begin(ForeignScanState *node, int eflags);
static TupleTableSlot *multicorn_iterate(ForeignScanState *node);
static void multicorn_rescan(ForeignScanState *node);
static void multicorn_end(ForeignScanState *node);

/*
  Helpers
*/
static void multicorn_get_options(Oid foreign_table_id, PyObject *options_dict, char **module);
static void multicorn_get_attributes_name(TupleDesc desc, PyObject* list);
static void multicorn_extract_conditions(ForeignScanState * node, PyObject* list, PyObject* multicorn_module);
static PyObject* multicorn_constant_to_python(Const* constant);


static HeapTuple pysequence_to_postgres_tuple(TupleDesc desc, PyObject *pyseq);
static HeapTuple pydict_to_postgres_tuple(TupleDesc desc, PyObject *pydict);
static char* pyobject_to_cstring(PyObject *pyobject, Form_pg_attribute attribute);

const char* DATE_FORMAT_STRING = "%Y-%m-%d";

Datum
multicorn_handler(PG_FUNCTION_ARGS)
{
  FdwRoutine *fdw_routine = makeNode(FdwRoutine);

  fdw_routine->PlanForeignScan = multicorn_plan;
  fdw_routine->ExplainForeignScan = multicorn_explain;
  fdw_routine->BeginForeignScan = multicorn_begin;
  fdw_routine->IterateForeignScan = multicorn_iterate;
  fdw_routine->ReScanForeignScan = multicorn_rescan;
  fdw_routine->EndForeignScan = multicorn_end;

  PG_RETURN_POINTER(fdw_routine);
}

Datum
multicorn_validator(PG_FUNCTION_ARGS)
{
  PG_RETURN_BOOL(true);
}

static FdwPlan *
multicorn_plan( Oid foreign_table_id,
            PlannerInfo *root,
            RelOptInfo  *base_relation)
{
  FdwPlan *fdw_plan;

  fdw_plan = makeNode(FdwPlan);

  fdw_plan->startup_cost = 10;
  base_relation->rows = 1;
  fdw_plan->total_cost = 15;

  return fdw_plan;
}

static void
multicorn_explain(ForeignScanState *node, ExplainState *es)
{
  /* TODO: calculate real values */
  ExplainPropertyText("Foreign multicorn", "multicorn", es);

  if (es->costs)
    {
      ExplainPropertyLong("Foreign multicorn cost", 10.5, es);
    }
}


static void
multicorn_begin(ForeignScanState *node, int eflags)
{
  /*  TODO: do things if necessary */
  AttInMetadata  *attinmeta;
  Relation        rel = node->ss.ss_currentRelation;
  MulticornState      *state;
  PyObject *pName, *pModule, *pArgs, *pValue, *pOptions, *pFunc, *pClass, *pObj, *pMethod, *pColumns, *pConds;
  char *module;

  attinmeta = TupleDescGetAttInMetadata(rel->rd_att);
  state = (MulticornState *) palloc(sizeof(MulticornState));
  state->rownum = 0;
  state->attinmeta = attinmeta;
  node->fdw_state = (void *) state;

  Py_Initialize();
  pOptions = PyDict_New();
  multicorn_get_options(RelationGetRelid(node->ss.ss_currentRelation),
                    pOptions, &module);
  pName = PyUnicode_FromString("multicorn");
  pModule = PyImport_Import(pName);
  if (PyErr_Occurred()) {
    PyErr_Print();
  }
  Py_DECREF(pName);

  if (pModule != NULL) {
    pFunc = PyObject_GetAttrString(pModule, "getClass");
    if (PyErr_Occurred()) {
      PyErr_Print();
      elog(ERROR, "Error in python, see the logs");
    }
    Py_DECREF(pModule);

    pArgs = PyTuple_New(1);
    pName = PyString_FromString(module);
    PyTuple_SetItem(pArgs, 0, pName);

    pClass = PyObject_CallObject(pFunc, pArgs);
    if (PyErr_Occurred()) {
      PyErr_Print();
      elog(ERROR, "Error in python, see the logs");
    }

    Py_DECREF(pArgs);
    Py_DECREF(pFunc);
    pArgs = PyTuple_New(2);
    pColumns = PyList_New(0);
    multicorn_get_attributes_name(node->ss.ss_currentRelation->rd_att, pColumns);
    PyTuple_SetItem(pArgs, 0, pOptions);
    PyTuple_SetItem(pArgs, 1, pColumns);
    /* Py_DECREF(pName); -> Make the pg crash -> ??*/
    pObj = PyObject_CallObject(pClass, pArgs);
    if (PyErr_Occurred()) {
      PyErr_Print();
      elog(ERROR, "Error in python, see the logs");
    }
    Py_DECREF(pArgs);
    Py_DECREF(pOptions);
    Py_DECREF(pClass);

    pArgs = PyTuple_New(1);
    pConds = PyList_New(0);
    multicorn_extract_conditions(node, pConds, pModule);
    PyTuple_SetItem(pArgs, 0, pConds);
    pMethod = PyObject_GetAttrString(pObj, "execute");
    pValue = PyObject_CallObject(pMethod, pArgs);
    if (PyErr_Occurred()) {
        PyErr_Print();
        elog(ERROR, "Error in python, see the logs");
    }
    state->pIterator = PyObject_GetIter(pValue);
    Py_DECREF(pValue);
    Py_DECREF(pObj);
    Py_DECREF(pMethod);
    Py_DECREF(pArgs);
  } else {
    PyErr_Print();
    elog(ERROR, "Failed to load module");
  }
}


static TupleTableSlot *
multicorn_iterate(ForeignScanState *node)
{
  TupleTableSlot  *slot = node->ss.ss_ScanTupleSlot;
  MulticornState      *state = (MulticornState *) node->fdw_state;
  HeapTuple        tuple;
  MemoryContext    oldcontext;
  PyObject        *pValue, *pArgs, *pIterator;

  ExecClearTuple(slot);

  pArgs = PyTuple_New(0);
  pIterator = state->pIterator;
  Py_DECREF(pArgs);
  if (pIterator == NULL) {
      /* propagate error */
  }
  pValue = PyIter_Next(pIterator);
  if (PyErr_Occurred()) {
    /* Stop iteration */
    PyErr_Print();
    return slot;
  }
  if (pValue == NULL){
    return slot;
  }
  oldcontext = MemoryContextSwitchTo(node->ss.ps.ps_ExprContext->ecxt_per_query_memory);
  MemoryContextSwitchTo(oldcontext);
  if(PyMapping_Check(pValue)){
      tuple = pydict_to_postgres_tuple(node->ss.ss_currentRelation->rd_att
          , pValue);
  }else if (PySequence_Check(pValue)){
      tuple = pysequence_to_postgres_tuple(node->ss.ss_currentRelation->rd_att
          , pValue);
  }else{
    elog(ERROR, "Cannot transform anything else than mappings and sequences to rows");
  }
  Py_DECREF(pValue);
  ExecStoreTuple(tuple, slot, InvalidBuffer, false);
  state->rownum++;
  return slot;
}

static void
multicorn_rescan(ForeignScanState *node)
{
  MulticornState *state = (MulticornState *) node->fdw_state;
  state->rownum = 0;
}

static void
multicorn_end(ForeignScanState *node)
{
  MulticornState *state = (MulticornState *) node->fdw_state;
  Py_DECREF(state->pIterator);
  Py_Finalize();
}


static void
multicorn_get_options(Oid foreign_table_id, PyObject *pOptions, char **module)
{
  ForeignTable    *f_table;
  ForeignServer   *f_server;
  List            *options;
  ListCell        *lc;
  bool             got_module = false;
  PyObject        *pStr;

  f_table = GetForeignTable(foreign_table_id);
  f_server = GetForeignServer(f_table->serverid);

  options = NIL;
  options = list_concat(options, f_table->options);
  options = list_concat(options, f_server->options);

  foreach(lc, options) {

    DefElem *def = (DefElem *) lfirst(lc);

    if (strcmp(def->defname, "wrapper") == 0) {
      *module = defGetString(def);
      got_module = true;
    } else {
      pStr = PyString_FromString(defGetString(def));
      PyDict_SetItemString(pOptions, def->defname, pStr);
      Py_DECREF(pStr);
    }
  }
  if (!got_module) {
    ereport(ERROR,
            (errcode(ERRCODE_FDW_OPTION_NAME_NOT_FOUND),
             errmsg("wrapper option not found"),
             errhint("You must set wrapper option to a ForeignDataWrapper python class, for example multicorn.csv.CsvFdw")));
  }
}


static HeapTuple
pydict_to_postgres_tuple(TupleDesc desc, PyObject *pydict)
{
  HeapTuple      tuple;
  AttInMetadata *attinmeta = TupleDescGetAttInMetadata(desc);
  PyObject      *pStr;
  char          *key;
  char         **tup_values;
  int            i, natts;
  natts = desc->natts;
  tup_values = (char **) palloc(sizeof(char *) * natts);
  for(i = 0; i< natts; i++){
    key = NameStr(desc->attrs[i]->attname);
    pStr = PyMapping_GetItemString(pydict, key);
    tup_values[i] = pyobject_to_cstring(pStr, desc->attrs[i]);
    Py_DECREF(pStr);
  }
  tuple = BuildTupleFromCStrings(attinmeta, tup_values);
  return tuple;
}

static HeapTuple
pysequence_to_postgres_tuple(TupleDesc desc, PyObject *pyseq)
{
  HeapTuple      tuple;
  AttInMetadata *attinmeta = TupleDescGetAttInMetadata(desc);
  char         **tup_values;
  Py_ssize_t     i, natts;
  PyObject      *pStr;

  natts = desc->natts;
  if (PySequence_Size(pyseq) != natts) {
    elog(ERROR, "The python backend did not return a valid sequence");
  } else {
      tup_values = (char **) palloc(sizeof(char *) * natts);
      for(i = 0; i< natts; i++){
        pStr = PySequence_GetItem(pyseq, i);
        tup_values[i] = pyobject_to_cstring(pStr, desc->attrs[i]);
        Py_DECREF(pStr);
      }
      tuple = BuildTupleFromCStrings(attinmeta, tup_values);
  }
  return tuple;
}


static char* pyobject_to_cstring(PyObject *pyobject, Form_pg_attribute attribute)
{
    PyObject * date_module = PyImport_Import(
                PyUnicode_FromString("datetime"));
    PyObject * date_cls = PyObject_GetAttrString(date_module, "date");
    PyObject *pStr;

    if(PyNumber_Check(pyobject)){
        return PyString_AsString(PyObject_Str(pyobject));
    }
    if(pyobject == Py_None){
        return NULL;
    }
    if(PyUnicode_Check(pyobject)){
        Py_ssize_t unicode_size;
        HeapTuple	tp;
        Form_pg_collation colltup;
        char * encoding_name;
        unicode_size = PyUnicode_GET_SIZE(pyobject);
        tp = SearchSysCache1(COLLOID, ObjectIdGetDatum(attribute->attcollation));
        if (!HeapTupleIsValid(tp))
            elog(ERROR, "cache lookup failed for collation %u", attribute->attcollation);
        colltup = (Form_pg_collation) GETSTRUCT(tp);
        ReleaseSysCache(tp);
        if(colltup->collencoding == -1){
            /* No encoding information, do stupid things */
            return PyString_AsString(pyobject);
        } else {
            encoding_name = pg_encoding_to_char(colltup->collencoding);
            return PyString_AsString(PyUnicode_Encode(PyUnicode_AsUnicode(pyobject), unicode_size, encoding_name, NULL));
        }
    }
    if(PyObject_IsInstance(pyobject, date_cls)){
        PyObject * date_format_method = PyObject_GetAttrString(pyobject, "strftime");
        PyObject * pArgs = PyTuple_New(1);
        PyObject * formatted_date = PyObject_CallObject(date_format_method, pArgs);
        Py_DECREF(pArgs);
        Py_DECREF(date_format_method);
        pStr = PyString_FromString(DATE_FORMAT_STRING);
        PyTuple_SetItem(pArgs, 0, pStr);
        Py_DECREF(pStr);
        return PyString_AsString(formatted_date);
    }
    Py_DECREF(date_module);
    Py_DECREF(date_cls);
    return PyString_AsString(pyobject);
}

static void multicorn_get_attributes_name(TupleDesc desc, PyObject * list)
{
    char * key;
    Py_ssize_t i, natts;
    natts = desc->natts;
    for(i = 0; i< natts; i++){
        key = NameStr(desc->attrs[i]->attname);
        PyList_Append(list, PyString_FromString(key));
    }
}


static void multicorn_extract_conditions(ForeignScanState * node, PyObject* list, PyObject* multicorn_module)
{
    if (node->ss.ps.plan->qual) {
        ListCell   *lc;
        PyObject *qual_class = PyObject_GetAttrString(multicorn_module, "Qual");
        PyObject *args;
        List  *quals = list_copy(node->ss.ps.qual);
        TupleDesc  tupdesc = node->ss.ss_currentRelation->rd_att;
        foreach (lc, quals) {
            ExprState   *xpstate = lfirst(lc);
            Node        *nodexp = (Node *) xpstate->expr;
            if (nodexp != NULL && IsA(nodexp, OpExpr)) {
              OpExpr   *op = (OpExpr *) nodexp;
              Node     *left, *right;
              Index    varattno;
              char     *key;
              PyObject *val;
              HeapTuple tp;
              Form_pg_operator  operator_tup;
              if (list_length(op->args) == 2) {
                left = list_nth(op->args, 0);
                right = list_nth(op->args, 1);
                if (IsA(right, RelabelType)){
                    right = ((RelabelType *) right)->arg;
                }
                if (IsA(left, RelabelType)){
                    left = ((RelabelType *) left)->arg;
                }
                if (IsA(left, Var)) {
                  varattno = ((Var *) left)->varattno;
                  Assert(0 < varattno && varattno <= tupdesc->natts);
                  key = NameStr(tupdesc->attrs[varattno - 1]->attname);
                  tp = SearchSysCache1(OPEROID, ObjectIdGetDatum(op->opno));
                  if (!HeapTupleIsValid(tp))
                    elog(ERROR, "cache lookup failed for operator %u", op->opno);
                  operator_tup = (Form_pg_operator) GETSTRUCT(tp);
                  ReleaseSysCache(tp);
                  if (IsA(right, Const)) {
                    val = multicorn_constant_to_python((Const *) right);
                    args = PyTuple_New(3);
                    PyTuple_SetItem(args, 0, PyString_FromString(key));
                    PyTuple_SetItem(args, 1, PyString_FromString(NameStr(operator_tup->oprname)));
                    PyTuple_SetItem(args, 2, val);
                    PyList_Append(list, PyObject_CallObject(qual_class, args));
                    Py_DECREF(args);
                  }
                }
              }
            }
        }
    }
}

static PyObject* multicorn_constant_to_python(Const* constant)
{
    PyObject* result;
    if(constant->consttype == 25){
        /* Its a string */
        result = PyString_FromString(TextDatumGetCString(constant->constvalue));
    } else if (constant->consttype == 1700) {
        /* Its a numeric */
        char*  number;
        number = DirectFunctionCall1(numeric_out, DatumGetNumeric(constant->constvalue));
        result = PyFloat_FromString(PyString_FromString(number), NULL);
<<<<<<< HEAD
    } else if (constant->consttype == 23){
        long number;
        number = DatumGetInt32(constant->constvalue);
        result = PyInt_FromLong(number);
=======
    } else {
      elog(INFO,"Not supported type : %ld",  constant->consttype);
      result = PyString_FromString("NA");
>>>>>>> 654438b2
    }
    return result;
}
<|MERGE_RESOLUTION|>--- conflicted
+++ resolved
@@ -477,16 +477,13 @@
         char*  number;
         number = DirectFunctionCall1(numeric_out, DatumGetNumeric(constant->constvalue));
         result = PyFloat_FromString(PyString_FromString(number), NULL);
-<<<<<<< HEAD
     } else if (constant->consttype == 23){
         long number;
         number = DatumGetInt32(constant->constvalue);
         result = PyInt_FromLong(number);
-=======
     } else {
       elog(INFO,"Not supported type : %ld",  constant->consttype);
       result = PyString_FromString("NA");
->>>>>>> 654438b2
     }
     return result;
 }
