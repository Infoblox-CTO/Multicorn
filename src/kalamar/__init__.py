# -*- coding: utf-8 -*-
# This file is part of Dyko
# Copyright © 2008-2009 Kozea
#
# This library is free software: you can redistribute it and/or modify
# it under the terms of the GNU General Public License as published by
# the Free Software Foundation, either version 3 of the License, or
# (at your option) any later version.
#
# This library is distributed in the hope that it will be useful,
# but WITHOUT ANY WARRANTY; without even the implied warranty of
# MERCHANTABILITY or FITNESS FOR A PARTICULAR PURPOSE.  See the
# GNU General Public License for more details.
#
# You should have received a copy of the GNU General Public License
# along with Koral library.  If not, see <http://www.gnu.org/licenses/>.

"""
TODO English doc
"""

import re

def set_name(f, name):
    f.__name__ = name
    return f

operators = {
<<<<<<< HEAD
    '=':   set_name(lambda a, b: a == b, 'equals'),
    '!=':  set_name(lambda a, b: a != b, 'not_equals'),
    '>':   set_name(lambda a, b: a >  b, 'greater_than'),
    '>=':  set_name(lambda a, b: a >= b, 'greater_or_equal'),
    '<':   set_name(lambda a, b: a <  b, 'lesser_than'),
    '<=':  set_name(lambda a, b: a <= b, 'lesser_or_equal'),
    '~=':  set_name(lambda a, b: re.match(b, a), 're_match'),
    '~!=': set_name(lambda a, b: not re.match(b, a), 're_not_match'),
=======
    '=':   lambda a, b: a == b,
    '!=':  lambda a, b: a != b,
    '>':   lambda a, b: a >  b,
    '>=':  lambda a, b: a >= b,
    '<':   lambda a, b: a <  b,
    '<=':  lambda a, b: a <= b,
    '~=':  lambda a, b: bool(re.match(b, a)),
    '~!=': lambda a, b: not re.match(b, a),
>>>>>>> 49979697
}

class OperatorNotAvailable(Exception):
    pass

from kalamar.item import Item
import kalamar.parser<|MERGE_RESOLUTION|>--- conflicted
+++ resolved
@@ -26,7 +26,6 @@
     return f
 
 operators = {
-<<<<<<< HEAD
     '=':   set_name(lambda a, b: a == b, 'equals'),
     '!=':  set_name(lambda a, b: a != b, 'not_equals'),
     '>':   set_name(lambda a, b: a >  b, 'greater_than'),
@@ -35,16 +34,6 @@
     '<=':  set_name(lambda a, b: a <= b, 'lesser_or_equal'),
     '~=':  set_name(lambda a, b: re.match(b, a), 're_match'),
     '~!=': set_name(lambda a, b: not re.match(b, a), 're_not_match'),
-=======
-    '=':   lambda a, b: a == b,
-    '!=':  lambda a, b: a != b,
-    '>':   lambda a, b: a >  b,
-    '>=':  lambda a, b: a >= b,
-    '<':   lambda a, b: a <  b,
-    '<=':  lambda a, b: a <= b,
-    '~=':  lambda a, b: bool(re.match(b, a)),
-    '~!=': lambda a, b: not re.match(b, a),
->>>>>>> 49979697
 }
 
 class OperatorNotAvailable(Exception):
