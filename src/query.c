--- conflicted
+++ resolved
@@ -293,20 +293,8 @@
 			elog(ERROR, "cache lookup failed for operator %u", operatorid);
 		op = (Form_pg_operator) GETSTRUCT(tp);
 		ReleaseSysCache(tp);
-<<<<<<< HEAD
-	}
-	if (IsA(l, Var) &&bms_is_member(((Var *) l)->varno, base_relids)
-		&& ((Var *) l)->varattno >= 1)
-	{
-		result = makeNode(ScalarArrayOpExpr);
-		result->opno = operatorid;
-		result->opfuncid = op->oprcode;
-		result->useOr = opExpr->useOr;
-		result->args = lappend(result->args, l);
-		result->args = lappend(result->args, r);
-		result->location = opExpr->location;
-=======
-		if (IsA(l, Var) &&bms_is_member(((Var *) l)->varno, base_relids))
+		if (IsA(l, Var) &&bms_is_member(((Var *) l)->varno, base_relids)
+			&& ((Var *) l)->varattno >= 1)
 		{
 			result = makeNode(ScalarArrayOpExpr);
 			result->opno = operatorid;
@@ -317,7 +305,6 @@
 			result->location = opExpr->location;
 
 		}
->>>>>>> 29483249
 	}
 	return result;
 }
