--- conflicted
+++ resolved
@@ -11,11 +11,8 @@
        format 'csv',
        delimiter ',');
 select * from csvtest;
-<<<<<<< HEAD
 select * from csvtest where field1 = 1;
-=======
 select * from csvtest where field2 = 'test';
->>>>>>> c803fd8e
 
 drop extension multicorn cascade;
 create extension multicorn;
