--- conflicted
+++ resolved
@@ -42,18 +42,15 @@
 
 def run_tests_with_coverage(packages):
     import coverage
-<<<<<<< HEAD
     try:
         # Coverage v3 API
         c = coverage.coverage()
     except coverage.CoverageException:
         # Coverage v2 API
         c = coverage
-=======
-    c = coverage.coverage()
+
     c.exclude('raise NotImplementedError')
     c.exclude('except ImportError:')
->>>>>>> 3fb0963b
     c.start()
     run_tests(packages)
     c.stop()
