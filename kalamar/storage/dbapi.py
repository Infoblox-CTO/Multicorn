# -*- coding: utf-8 -*-
# This file is part of Dyko
# Copyright © 2008-2009 Kozea
#
# This library is free software: you can redistribute it and/or modify
# it under the terms of the GNU General Public License as published by
# the Free Software Foundation, either version 3 of the License, or
# (at your option) any later version.
#
# This library is distributed in the hope that it will be useful,
# but WITHOUT ANY WARRANTY; without even the implied warranty of
# MERCHANTABILITY or FITNESS FOR A PARTICULAR PURPOSE.  See the
# GNU General Public License for more details.
#
# You should have received a copy of the GNU General Public License
# along with Kalamar.  If not, see <http://www.gnu.org/licenses/>.

"""
Database access point.

DBAPIStorage is just a base class to construct different databases access
points.

"""

from array import array
from copy import deepcopy
from itertools import izip
from StringIO import StringIO

from kalamar.storage.base import AccessPoint
from kalamar import utils
from kalamar import Item

_opener = lambda content: lambda: StringIO(content)

class DBAPIStorage(AccessPoint):
    """Base class for SQL SGBD Storage.
    
    Descendant class must override "get_connection", "_get_primary_keys",
    "get_db_module" and "protocol".

    It may be useful to also redefine the following methods or attributes:
    - _quote_name
    - _sql_escape_quotes
    - sql_operators
    
    """
    protocol = None
    
    class UnsupportedParameterStyleError(Exception): pass
    class ManyItemsUpdatedError(Exception): pass
    
    # Provided to ensure compatibility with as many SGDB as possible.
    # This may be modified by a descendant.
    sql_operators = {
        '=': '=',
        '!=': '!=',
        '>': '>',
        '>=': '>=',
        '<': '<',
        '<=': '<=',
        }
    
    def get_connection(self):
        """Return a DB-API connection object and the table name in a tuple.
        
        This method must be overriden.

        This method can use config['url'] to connect and may keep connection in
        cache for later calls.
        
        """
        raise NotImplementedError('Abstract method')
    
    def get_db_module(self):
        """Return a DB-API implementation module.
        
        This method must be overriden.
        
        """
        raise NotImplementedError('Abstract method')
    
    def get_storage_properties(self):
        """Return the list of the storage properties."""
        connection, table = self.get_connection()
        cursor = connection.cursor()
        cursor.execute('SELECT * FROM %s WHERE 0;' % self._quote_name(self._table))
        return [prop[0] for prop in cursor.description]
    
    def _storage_search(self, conditions):
        """Return a list of items matching the "conditions".
        
        "conditions" must be a list of tuples (name, function, value), where
        function is in kalamar.utils.operators values.
        
        """
        connection, table = self.get_connection()
        
        # Process conditions
        sql_condition, python_condition = self._process_conditions(conditions)
        # Build request
        request, parameters = \
            self._build_select_request(sql_condition, table,
                                       self.get_db_module().paramstyle)
        # Execute request
        cursor = connection.cursor()
        cursor.execute(request, parameters)
        descriptions = [descriptions[0] for descriptions in cursor.description]
        dict_lines = (dict(zip(descriptions, line))
                      for line in self._generate_lines_from_cursor(cursor))
        
        # Filter result and yield tuples (properties, value)
        filtered = list(self._filter_result(dict_lines, python_condition))
        
        def lines_to_string(lines):
            for line in lines:
                for key in line:
                    if key != self.config['content_column'] \
                    and not isinstance(line[key], unicode):
                        line[key] = unicode(line[key])
                yield line
        
        for line in lines_to_string(filtered):
            yield (line, _opener(line[self.config['content_column']]))
        
        cursor.close()
    
    def _generate_lines_from_cursor(self, cursor):
        result = cursor.fetchmany()
        while result:
            for line in result:
                yield line
            result = cursor.fetchmany()
    
    @staticmethod
    def _filter_result(dict_lines, conditions):
        """Generate lines matching conditions.
        
        Fixture
        >>> lines = ({'name' : 'toto', 'number' : 42},
        ...          {'name' : 'tata', 'number' : 123},
        ...          {'name' : 'toto', 'number' : 123})
        >>> conditions = (('name', utils.operators['='], 'toto'),
        ...               ('number', utils.operators['='], 42))
        
        Test
        >>> for line in DBAPIStorage._filter_result(lines, conditions):
        ...     print line
        {'name': 'toto', 'number': 42}
        
        """
        for line in dict_lines:
            for name, function, value in conditions:
                if not function(line[name], value):
                    break
            else:
                yield line
    
    def _process_conditions(self, conditions):
        """Return (sql_conditions, python_conditions).
        
        Fixture
        >>> storage = DBAPIStorage(url='toto', basedir='tata')
        >>> conditions = (
        ...     utils.Condition(u'name', utils.operators[u'='], u'toto'),
        ...     utils.Condition(u'number', utils.operators[u'<'], 42),
        ...     utils.Condition(u'number', utils.operators[u'~='], 42),
        ...     utils.Condition(u'number', utils.operators[u'~!='], 42)
        ... )
        
        Test
        >>> sql_condition, python_condition = \
              storage._process_conditions(conditions)
        >>> for c in sql_condition: print c
        Condition(u'name', <built-in function eq>, u'toto')
        Condition(u'number', <built-in function lt>, 42)
        >>> for c in python_condition: print c # doctest:+ELLIPSIS
        Condition(u'number', <function re_match at 0x...>, 42)
        Condition(u'number', <function re_not_match at 0x...>, 42)
        
        """
        sql_conditions = []
        python_conditions = []
        
        for condition in conditions:
            operator_str = utils.operators_rev[condition.operator]
            if operator_str in self.sql_operators:
                operator = utils.operators[self.sql_operators[operator_str]]
                sql_conditions.append(
                    utils.Condition(condition.property_name,
                                    operator, condition.value))
            else:
                python_conditions.append(condition)

        return (sql_conditions, python_conditions)
    
    def _build_select_request(self, conditions, table, style):
        """Return a tuple (request, typed_parameters).
        
        "conditions" must be a sequence of Condition objects.
        "table" is the name of the used table.
        "style" must be one of 'qmark', 'numeric', 'named', 'format',
                  'pyformat'.
        
        The returned "formated_request" is in the DB-API 2 style given by
        paramstyle (see DB-API spec.).

        The returned "typed_parameters" is a list or a dictionnary, according
        to the style.
        
        Fixture
        >>> conditions = (
        ...     utils.Condition(u"toto", utils.operators[u"="], u"tata"),
        ...     utils.Condition(u"the_answer", utils.operators[u">="], 42)
        ... )
        >>> storage = DBAPIStorage(url='toto', basedir='tata')
        
        Test
        >>> req, params = storage._build_select_request(conditions,
        ...                                             'table', 'qmark')
        >>> req
        u'SELECT * FROM "table" WHERE "toto"=? and "the_answer">=? ;'
        >>> params
        [u'tata', 42]
        
        If no condition specified, the 'WHERE' statement must not appear.
        >>> req, params = storage._build_select_request((),
        ...                                             'table', 'qmark')
        >>> req
        u'SELECT * FROM "table" ;'
        >>> params
        []
        
        """
        conditions = list(conditions)
        table = self._sql_escape_quotes(table)
        table = self._quote_name(table)
        named_condition = (
            self._quote_name(condition.property_name) + 
            self.sql_operators[utils.operators_rev[condition.operator]]
            for condition in conditions)
        
        # No need to worry about the final '?' when there is no condition since
        # this case is handled in the following 'if-else'.
        request = u'? and '.join(named_condition) + '?'
        parameters = [condition.value for condition in conditions]
        
        if parameters:
            request = u"SELECT * FROM %s WHERE %s ;" % (table, request)
        else:
            request = u"SELECT * FROM %s ;" % table

        request, parameters = self._format_request(request, parameters, style)
        return (request, parameters)
    
    def _build_update_request(self, table, item, style):
        """Return update request as a string.
        
        Fixture
        >>> from kalamar._test.corks import CorkItem
        >>> table = 'table'
        >>> storage = DBAPIStorage(url = 'toto', basedir = 'tata',
        ...                        content_column = 'content_col')
        >>> item = CorkItem(storage,
        ...                 storage_properties={'sto_prop': 'sto_val',
        ...                                     'sto_prop2': 'sto_val2',
        ...                                     'pk1': 'pk_val1',
        ...                                     'pk2': 'pk_val2'})
        >>> def monkeypatch(): return ['pk1', 'pk2']
        >>> storage._get_primary_keys = monkeypatch
        
        Test
        >>> storage._build_update_request(table, item, 'qmark')
        ... #doctest: +NORMALIZE_WHITESPACE
        (u'UPDATE "table" SET "sto_prop"=? , "pk2"=? , "pk1"=? , "sto_prop2"=?
           WHERE "pk1"=? "pk2"=? ;', ['sto_val', 'pk_val2', 'pk_val1',
           'sto_val2', 'pk_val1', 'pk_val2'])
        
        """
        
        table = self._sql_escape_quotes(table)
        
        request = array('u',u"UPDATE %s SET " % self._quote_name(table))
        primary_keys = self._get_primary_keys()
        keys = item.properties.storage_properties.keys()
        
        item.properties[self.config['content_column']] = item.serialize()
        
        # There is no field '_content' in the DB
        if '_content' in keys:
            # Save content (item may be used again after being saved)...
            content = deepcopy(item.properties['_content'])
            # then delete it in "keys".
            keys.remove('_content')
        
        parameters = []
        for key in keys[:-1]:
            request.extend(u"%s=? , " %
                           self._quote_name(self._sql_escape_quotes(key)))
            parameters.append(item.properties[key])
        request.extend(u"%s=? WHERE" %
                       self._quote_name(self._sql_escape_quotes(keys[-1])))
        parameters.append(item.properties[keys[-1]])
        
<<<<<<< HEAD
        for key in pk:
            req.extend(u" %s=?"
                       % self._quote_name(self._sql_escape_quotes(key)))
=======
        # Restore content
        item.properties['_content'] = content
        
        for key in primary_keys:
            request.extend(u" %s=?" %
                           self._quote_name(self._sql_escape_quotes(key)))
>>>>>>> e0cc47ff
            parameters.append(item.properties[key])
        request.extend(u' ;')
        
        request, parameters = self._format_request(request.tounicode(),
                                                   parameters, style)
        return (request, parameters)
    
    def _build_insert_request(self, table, item, style):
        """Return insert request as a unciode string.
        
        Fixture
        >>> from kalamar._test.corks import CorkItem
        >>> table = 'table'
        >>> storage = DBAPIStorage(url = 'toto', basedir = 'tata',
        ...                        content_column = 'content_col')
        >>> class db_mod:
        ...     def Binary(self, data):
        ...         return data
        >>> storage.get_db_module = lambda: db_mod()
        >>> item = CorkItem(storage,
        ...                 storage_properties={'sto_prop': 'sto_val',
        ...                                     'sto_prop2': 'sto_val2',
        ...                                     'pk1': 'pk_val1',
        ...                                     'pk2': 'pk_val2'})
        
        Test
        >>> storage._build_insert_request(table, item, 'qmark')
<<<<<<< HEAD
        ... #doctest:+NORMALIZE_WHITESPACE
        (u'INSERT INTO "table"
           ( "sto_prop" , "pk2" , "pk1" , "sto_prop2" , "content_col" )
           VALUES ( ? , ? , ? , ? , ? );', ['sto_val', 'pk_val2', 'pk_val1',
           'sto_val2', ''])
=======
        ... #doctest: +NORMALIZE_WHITESPACE
        (u'INSERT INTO "table" ( "sto_prop" , "pk2" , "pk1" , "sto_prop2" )
           VALUES ( ? , ? , ? , ? ) ;', ['sto_val', 'pk_val2', 'pk_val1',
           'sto_val2'])
>>>>>>> e0cc47ff

        """
        table = self._sql_escape_quotes(table)
        
        request = array('u', u"INSERT INTO %s ( " % self._quote_name(table))
        keys = item.properties.storage_properties.keys()
        if self.config['content_column'] in keys:
            keys.remove(self.config['content_column'])
        
        parameters = []
        
<<<<<<< HEAD
        for key in keys:
            req.extend(u"%s , "
                       % self._quote_name(self._sql_escape_quotes(key)))
        req.extend(u"%s ) VALUES ( "
                   % self._quote_name(self.config['content_column']))
        
        for key in keys:
            req.extend(u"? , ")
            parameters.append(item.properties[key])
        req.extend(u"? );")
        if self.config['content_column'] \
                                    in item.properties.keys_without_aliases():
            parameters.append(self.get_db_module().Binary(
                                item.properties[self.config['content_column']]))
        elif '_content' in item.properties.keys_without_aliases():
            parameters.append(self.get_db_module().Binary(
                                                   item.properties['_content']))
        else:
            parameters.append(self.get_db_module().Binary(''))
=======
        for key in keys[:-1]:
            request.extend(u"%s , " %
                           self._quote_name(self._sql_escape_quotes(key)))
        request.extend(u"%s ) VALUES ( " %
                       self._quote_name(self._sql_escape_quotes(keys[-1])))
        
        for key in keys[:-1]:
            request.extend(u"? , ")
            parameters.append(item.properties[key])
        request.extend(u"? ) ;")
        parameters.append(item.properties[keys[-1]])
>>>>>>> e0cc47ff
        
        request, parameters = self._format_request(request.tounicode(),
                                                   parameters, style)
        return (request, parameters)
    
    @staticmethod
    def _format_request(request, parameters, style):
        """Format request and parameters according to "style" and return them.
        
        "parameters" must be ordered according to the request.
        
        Fixture
        >>> request = "DO STHG INTO TABLE ? WHERE toto=? AND tata=?;"
        >>> parameters = ['table', 'toto', 'tata']
        
        Test
        >>> DBAPIStorage._format_request(request, parameters, 'qmark')
        ... #doctest:+NORMALIZE_WHITESPACE
        (u'DO STHG INTO TABLE ? WHERE toto=? AND tata=?;',
         ['table', 'toto', 'tata'])
         
        >>> DBAPIStorage._format_request(request, parameters, 'numeric')
        ... #doctest:+NORMALIZE_WHITESPACE
        (u'DO STHG INTO TABLE :1 WHERE toto=:2 AND tata=:3;',
         ['table', 'toto', 'tata'])
         
        >>> DBAPIStorage._format_request(request, parameters, 'named')
        ... #doctest:+NORMALIZE_WHITESPACE
        (u'DO STHG INTO TABLE :name0 WHERE toto=:name1 AND tata=:name2;',
        {'name2': 'tata', 'name0': 'table', 'name1': 'toto'})
        
        TODO test 'format' and 'pyformat'

        """
        parts = request.split('?')
        
        if style == 'qmark':
            # ... WHERE a=? AND b=?
            request = u'?'.join(parts)
        
        elif style == 'numeric':
            # ... WHERE a=:1 AND b=:2
            numbered = ['%s:%i' % (part, i + 1)
                        for i, part in enumerate(parts[:-1])]
            numbered.append(parts[-1])
            request = u''.join(numbered)
            
        elif style == 'named':
            # ... WHERE a=:name0 AND b=:name1
            named = ['%s:name%i' % (part, i)
                     for i, part in enumerate(parts[:-1])]
            named.append(parts[-1])
            request = u''.join(named)
            parameters = dict(('name%i' % i, parameter)
                              for i, parameter in enumerate(parameters))
            
        elif style == 'format':
            # ... WHERE a=%s AND b=%d
            raise NotImplementedError # TODO
            
        elif style == 'pyformat':
            # ... WHERE name=%(name)s
            raise NotImplementedError # TODO

        else:
            raise DBAPIStorage.UnsupportedParameterStyleError(style)
        
        return (request, parameters)
    
    def save(self, item):
        """Save item in the database."""
        connection, table = self.get_connection()
        
        style = self.get_db_module().paramstyle
        
        request, parameters = self._build_update_request(table, item, style)
        
        cursor = connection.cursor()
<<<<<<< HEAD
        cursor.execute(request, parameters)
        n = cursor.rowcount
=======
        cursor.execute(request)
        rowcount = cursor.rowcount()
>>>>>>> e0cc47ff

        if rowcount == 0:
            # Item does not exist, let's do an insert
<<<<<<< HEAD
            request, parameters = self._build_insert_request(table, item, style)
            cursor.execute(request, parameters)
        elif n > 1:
=======
            request = self._build_insert_request(table, item)
            cursor.execute(request)
        elif rowcount > 1:
>>>>>>> e0cc47ff
            # Problem ocurred
            connection.rollback()
            cursor.close()
            raise ManyItemsUpdatedError()
<<<<<<< HEAD
        # everything is fine
=======
        # Everything's fine
>>>>>>> e0cc47ff
        connection.commit()
        cursor.close()
    
    @staticmethod
    def _sql_escape_quotes(message):
        """Return quote-escaped string.
        
        >>> DBAPIStorage._sql_escape_quotes("'aaaa 'b' jgfoi''")
        "''aaaa ''b'' jgfoi''''"
        
        """
        return message.replace("'", "''")
    
    @staticmethod
    def _quote_name(name):
        """Quote an SQL name (e.g. table name, column name) with the appropriate
        character.
        
        This method use the character " (double-quotes) by default. It should be
        redefined for SGDBs usinf a different character.
        
        """
        return '"%s"' % name

    def remove(self, item):
        """Remove the item from the database."""
        connection, table = self.get_connection()
        table = self._sql_escape_quotes(table)
        request = array('u', u"DELETE FROM %s WHERE " % self._quote_name(table))
        
        primary_keys = self._get_primary_keys()
        parameters = []
        
        for key in primary_keys[:-1]:
            request.extend("%s=? AND " % self._quote_name(key))
            parameters.append(item.properties[key])
        request.extend("%s=? ;" % self._quote_name(primary_keys[-1]))
        parameters.append(item.properties[primary_keys[-1]])
        
        paramstyle = self.get_db_module().paramstyle
        request, parameters = self._format_request(request.tounicode(),
                                                   parameters, paramstyle)
        
        cursor = connection.cursor()
        cursor.execute(request, parameters)
        connection.commit()
        cursor.close()
    
    def _get_primary_keys(self):
        """Return a list of primary keys names.

        This method must be overriden.

        """
        raise NotImplementedError('Abstract method')<|MERGE_RESOLUTION|>--- conflicted
+++ resolved
@@ -303,18 +303,9 @@
                        self._quote_name(self._sql_escape_quotes(keys[-1])))
         parameters.append(item.properties[keys[-1]])
         
-<<<<<<< HEAD
         for key in pk:
             req.extend(u" %s=?"
                        % self._quote_name(self._sql_escape_quotes(key)))
-=======
-        # Restore content
-        item.properties['_content'] = content
-        
-        for key in primary_keys:
-            request.extend(u" %s=?" %
-                           self._quote_name(self._sql_escape_quotes(key)))
->>>>>>> e0cc47ff
             parameters.append(item.properties[key])
         request.extend(u' ;')
         
@@ -342,20 +333,14 @@
         
         Test
         >>> storage._build_insert_request(table, item, 'qmark')
-<<<<<<< HEAD
         ... #doctest:+NORMALIZE_WHITESPACE
         (u'INSERT INTO "table"
            ( "sto_prop" , "pk2" , "pk1" , "sto_prop2" , "content_col" )
            VALUES ( ? , ? , ? , ? , ? );', ['sto_val', 'pk_val2', 'pk_val1',
            'sto_val2', ''])
-=======
-        ... #doctest: +NORMALIZE_WHITESPACE
-        (u'INSERT INTO "table" ( "sto_prop" , "pk2" , "pk1" , "sto_prop2" )
-           VALUES ( ? , ? , ? , ? ) ;', ['sto_val', 'pk_val2', 'pk_val1',
-           'sto_val2'])
->>>>>>> e0cc47ff
-
-        """
+
+        """
+        
         table = self._sql_escape_quotes(table)
         
         request = array('u', u"INSERT INTO %s ( " % self._quote_name(table))
@@ -365,7 +350,6 @@
         
         parameters = []
         
-<<<<<<< HEAD
         for key in keys:
             req.extend(u"%s , "
                        % self._quote_name(self._sql_escape_quotes(key)))
@@ -385,22 +369,9 @@
                                                    item.properties['_content']))
         else:
             parameters.append(self.get_db_module().Binary(''))
-=======
-        for key in keys[:-1]:
-            request.extend(u"%s , " %
-                           self._quote_name(self._sql_escape_quotes(key)))
-        request.extend(u"%s ) VALUES ( " %
-                       self._quote_name(self._sql_escape_quotes(keys[-1])))
-        
-        for key in keys[:-1]:
-            request.extend(u"? , ")
-            parameters.append(item.properties[key])
-        request.extend(u"? ) ;")
-        parameters.append(item.properties[keys[-1]])
->>>>>>> e0cc47ff
-        
-        request, parameters = self._format_request(request.tounicode(),
-                                                   parameters, style)
+        
+        request, parameters = self._format_request(req.tounicode(), parameters,
+                                                   style)
         return (request, parameters)
     
     @staticmethod
@@ -476,34 +447,19 @@
         request, parameters = self._build_update_request(table, item, style)
         
         cursor = connection.cursor()
-<<<<<<< HEAD
-        cursor.execute(request, parameters)
-        n = cursor.rowcount
-=======
         cursor.execute(request)
-        rowcount = cursor.rowcount()
->>>>>>> e0cc47ff
+        rowcount = cursor.rowcount
 
         if rowcount == 0:
             # Item does not exist, let's do an insert
-<<<<<<< HEAD
             request, parameters = self._build_insert_request(table, item, style)
             cursor.execute(request, parameters)
-        elif n > 1:
-=======
-            request = self._build_insert_request(table, item)
-            cursor.execute(request)
         elif rowcount > 1:
->>>>>>> e0cc47ff
             # Problem ocurred
             connection.rollback()
             cursor.close()
             raise ManyItemsUpdatedError()
-<<<<<<< HEAD
         # everything is fine
-=======
-        # Everything's fine
->>>>>>> e0cc47ff
         connection.commit()
         cursor.close()
     
