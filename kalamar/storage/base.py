--- conflicted
+++ resolved
@@ -65,18 +65,6 @@
         
         >>> ap = AccessPoint(url='', storage_aliases='a=p1/b=p2/c=p3')
         >>> list(ap.expand_syntaxic_sugar([
-<<<<<<< HEAD
-        ...     (None, None, 1), 
-        ...     (None, utils.operator.gt, 2), 
-        ...     ('c', None, 3), 
-        ...     ('d', utils.operator.ge, 4)
-        ... ])) # doctest: +ELLIPSIS +NORMALIZE_WHITESPACE
-        [('a', <built-in function eq>, 1),
-         ('b', <built-in function gt>, 2),
-         ('c', <built-in function eq>, 3),
-         ('d', <built-in function ge>, 4)]
-
-=======
         ...     utils.Condition(None, None,              1),
         ...     utils.Condition(None, utils.operator.gt, 2),
         ...     utils.Condition('c', None,               3),
@@ -86,7 +74,6 @@
          Condition('b', <built-in function gt>, 2),
          Condition('c', <built-in function eq>, 3),
          Condition('d', <built-in function ge>, 4)]
->>>>>>> 65b21422
         """
         for n, cond in enumerate(conditions):
             yield utils.Condition(cond.property_name or self.property_names[n],
@@ -113,7 +100,6 @@
         parser_conditions = []
         parser_aliases_values = [a for (a, b) in self.parser_aliases]
         
-<<<<<<< HEAD
         storage_properties_old = self.get_storage_properties()
         storage_aliases = dict(self.storage_aliases)
         storage_aliases_reverse = dict((b, a)
@@ -122,39 +108,20 @@
                             for prop in storage_properties_old)
         storage_properties.update(storage_properties_old)
 
-        for name, function, value in conditions:
-            if name in storage_properties:
+        for condition in conditions:
+            if condition.property_name in storage_properties:
                 storage_conditions.append(
-                    (storage_aliases[name], function, value))
+                    utils.Condition(sto_aliases[condition.property_name],
+                        condition.operator, condition.value))
             else:
-                parser_conditions.append((name, function, value))
-=======
-        sto_props_old = self.get_storage_properties()
-        sto_aliases = dict(self.storage_aliases)
-        sto_aliases_rev = dict((b,a) for (a,b) in self.storage_aliases)
-        sto_props = set(sto_aliases_rev.get(prop, prop)
-                        for prop in sto_props_old)
-        sto_props.update(sto_props_old)
-        for cond in conditions:
-            if cond.property_name in sto_props:
-                storage_conditions.append(utils.Condition(
-                    sto_aliases[cond.property_name], cond.operator, cond.value
-                ))
-            else:
-                parser_conditions.append(cond)
->>>>>>> 65b21422
+                parser_conditions.append(condition)
         
         for properties, opener in self._storage_search(storage_conditions):
             item = Item.get_item_parser(self.config['parser'], self,
                                         opener, properties)
             
-<<<<<<< HEAD
-            for name, function, value in parser_conditions:
-                if not function(item.properties[name], value):
-=======
-            for cond in parser_conditions:
-                if not cond(item.properties):
->>>>>>> 65b21422
+            for condition in parser_conditions:
+                if not condition(item.properties):
                     break
             else:
                 yield item
