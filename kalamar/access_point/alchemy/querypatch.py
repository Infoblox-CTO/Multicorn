--- conflicted
+++ resolved
@@ -80,20 +80,11 @@
                 join_col1 = alchemy_query.corresponding_column(prop.column)
                 if prop.relation == "many-to-one":
                     join_col2 = alchemy_query.corresponding_column(
-<<<<<<< HEAD
-                    remote_ap.properties[remote_ap.identity_properties[0]])
+                        remote_ap.properties[remote_ap.identity_properties[0]])
                     alchemy_query = alchemy_query.join(remote_ap._table,
                             onclause = join_col1 == join_col2)
                     alchemy_query = build_join(values, remote_ap.properties, alchemy_query)
-=======
-                        remote_ap.properties[remote_ap.identity_properties[0]])
-                    alchemy_query = alchemy_query.select_from(
-                        access_points[remote_ap._table]).where(
-                        join_col1 == join_col2)
-                    build_join(values, remote_ap.properties, alchemy_query)
->>>>>>> df773bbe
         return alchemy_query
-
     alchemy_query = build_join(
         self.condition.properties_tree, properties, alchemy_query)
     alchemy_query = alchemy_query.where(to_alchemy_condition(self.condition))
@@ -123,12 +114,8 @@
         return None, self
 
 
-<<<<<<< HEAD
-def query_select_to_alchemy(self, alchemy_query, access_point, properties,
-        join=None, is_root=True):
-    """Monkey-patched method on QuerySelect to convert to alchemy
-
-    """
+def query_select_to_alchemy(self, alchemy_query, access_point, properties):
+    """Monkey-patched method on QuerySelect to convert to alchemy."""
     access_points = access_point.site.access_points
     def build_join(select, properties, join):
         for name, sub_select in select.sub_selects.items():
@@ -151,22 +138,6 @@
     join = build_join(self, properties, access_point._table)
     alchemy_query = alchemy_query.select_from(join)
     build_select(self, properties, alchemy_query)
-=======
-def query_select_to_alchemy(self, alchemy_query, access_point, properties):
-    """Monkey-patched method on QuerySelect to convert to alchemy."""
-    access_points = access_point.site.access_points
-    for name, sub_select in self.sub_selects.items():
-        remote_ap = access_points[properties[name].remote_ap]
-        remote_property = remote_ap.properties[properties[name].remote_property]
-        col1 = properties[name].column
-        col2 = remote_property.column
-        alchemy_query = alchemy_query.select_from(
-            remote_ap._table).where(col1 == col2)
-        alchemy_query = sub_select.to_alchemy(
-            alchemy_query,  access_point, remote_ap.properties)
-    for name, value in self.mapping.items():
-        alchemy_query.append_column(properties[value.name].column.label(name))
->>>>>>> df773bbe
     return alchemy_query
 
 
