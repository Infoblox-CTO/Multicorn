--- conflicted
+++ resolved
@@ -55,16 +55,10 @@
         
         >>> list(Site.parse_request(u'/1/b=42/c>=3/')) # doctest: +ELLIPSIS
         ...                                  # doctest: +NORMALIZE_WHITESPACE
-<<<<<<< HEAD
-        [(None, None,                   u'1'),
+        [(None, None, u'1'),
          (u'b', <built-in function eq>, u'42'),
          (u'c', <built-in function ge>, u'3')]
-=======
-        [(None, None, '1'),
-         ('b', <built-in function eq>, '42'),
-         ('c', <built-in function ge>, '3')]
 
->>>>>>> 3b93cdc8
         """
         request = unicode(request)
         for part in request.split(u'/'):
