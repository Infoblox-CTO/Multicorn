--- conflicted
+++ resolved
@@ -34,22 +34,14 @@
         properties = super(TestItem, self)._custom_parse_data()
         data = properties['_content']
         properties.update(dict(zip(self._keys, data.split('\n'))))
-<<<<<<< HEAD
-        properties['tracknumber'] = int(properties['tracknumber'])
-=======
         if properties['tracknumber']:
             properties['tracknumber'] = int(properties['tracknumber'])
         else:
             properties['tracknumber'] = None
-        #if properties['tracknumber'] != '':
-        #    properties['tracknumber'] = int(properties['tracknumber'])
-        #else:
-        #    properties['tracknumber'] = None
->>>>>>> ea0134a1
         return properties
         
     def _custom_serialize(self, properties):
         """Return a string of properties representing the test item."""
-        properties['_content'] = u'\n'.join(unicode(properties.get(key, u''))
-                                            for key in self._keys)
+        properties['_content'] = u'\n'.join(
+            unicode(properties.get(key, u'')) for key in self._keys)
         return super(TestItem, self)._custom_serialize(properties)