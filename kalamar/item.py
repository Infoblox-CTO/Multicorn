--- conflicted
+++ resolved
@@ -216,13 +216,13 @@
         names = (prop.name for prop in self.access_point.identity_properties)
         return Identity(
             self.access_point.name, dict((name, self[name]) for name in names))
-    
+
     def __eq__(self, other):
         # __eq__ is required because MutableMultiMapping.__eq__ relies on
         # getlist that relies on MutableMultiMapping.__eq__
         return isinstance(other, AbstractItem) \
             and other.identity == self.identity
-    
+
     def __cmp__(self, other):
         # TODO: test this method
         if isinstance(other, AbstractItem):
@@ -238,13 +238,13 @@
                 for prop in self.access_point.identity_properties)))
 
     def __str__(self):
-        return self.reference_repr()
+        return str(self.reference_repr())
 
     def __unicode__(self):
         return self.reference_repr()
 
     def __bytes__(self):
-        return self.reference_repr()
+        return bytes(self.reference_repr())
 
     def save(self):
         """Save the item."""
@@ -317,18 +317,6 @@
             representations.append(unicode(value))
         return unicode("/".join(representations))
 
-<<<<<<< HEAD
-=======
-    def __str__(self):
-        return str(self.reference_repr())
-
-    def __unicode__(self):
-        return self.reference_repr()
-
-    def __bytes__(self):
-        return bytes(self.reference_repr())
-
->>>>>>> e103f0d2
     def getlist(self, key):
         try:
             return self._loaded_properties.getlist(key)
