--- conflicted
+++ resolved
@@ -8,20 +8,15 @@
     testinstance = Tests()
 
     def context():
-<<<<<<< HEAD
         mc = Multicorn()
         corn = make_corn()
         mc.register(corn)
-        yield corn
-=======
-        corn = make_corn()
         try:
             yield corn
         finally:
             if teardown:
                 teardown(corn)
 
->>>>>>> 58f7cecc
     testinstance.context(context)
     for test_prototype in dir(tests):
         test_prototype = getattr(tests, test_prototype)
