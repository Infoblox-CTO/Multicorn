# -*- coding: utf-8 -*-
# Copyright © 2008-2011 Kozea
# This file is part of Multicorn, licensed under a 3-clause BSD license.

from .abstract import AbstractCorn
from ..requests.types import Type
from ..requests.requests import as_chain, FilterRequest
from ..requests.helpers import isolate_identity_values, cut_on_predicate
from ..requests.wrappers import RequestWrapper


class Memory(AbstractCorn):
    """
    A simple access point that keep Python Item objects in memory.

    The values for identity properties must be hashable (usable as a
    dictionary key.)
    """

    def __init__(self, *args, **kwargs):
        super(Memory, self).__init__(*args, **kwargs)
        self._storage = {}

    def _key(self, item):
        return tuple(item[name] for name in self.identity_properties)

    def save(self, item):
        key = self._key(item)
        self._storage[key] = dict(item)
        item.saved = True

    def delete(self, item):
        key = self._key(item)
        del self._storage[key]
        item.saved = False # XXX ?

    def _all(self):
        for values in self._storage.itervalues():
            yield self.create(values)

    def execute(self, request):
        wrapped_request = self.RequestWrapper.from_request(request)
        # If we filter straight away on id properties, cut the chain in
        # half and work only on the matching item
<<<<<<< HEAD
        filter, other = cut_on_predicate(request,
                lambda x : isinstance(x, FilterRequest),
                position=0)
        if filter:
            id_types = [self.properties[name] for name in self.identity_properties]
=======
        if len(chain) > 1 and isinstance(chain[1], FilterRequest):
            filter, other = cut_request(request, chain[1])
            id_types = [
                self.properties[name] for name in self.identity_properties]
>>>>>>> a3317722
            values, remainder_query = isolate_identity_values(filter, id_types)
            if all(idprop  in values for idprop in self.identity_properties):
                # Rebuild what is not processed in the values
                if len(as_chain(other)) == 1:
                    # No need to copy replace, just substitute the value
                    # because we had nothing after the filter
                    request = remainder_query
                else:
<<<<<<< HEAD
                    request = RequestWrapper.from_request(other).copy_replace({as_chain(other)[0]: remainder_query})
=======
                    wrapped = RequestWrapper.from_request(other)
                    request = wrapped.copy_replace(
                        as_chain(other)[0], remainder_query)
>>>>>>> a3317722
                # Finally fetch the item, and execute the remainding query
                # against it.
                key = tuple(values[key] for key in self.identity_properties)
                item = self._storage.get(key, None)
                if item is None:
                    items = []
                else:
                    items = [self.create(item)]
                wrapped = self.RequestWrapper.from_request(request)
                return wrapped.execute((items,))
        return wrapped_request.execute((self._all(),))

    def register(self, name, type=object, **kwargs):
        self.properties[name] = Type(corn=self, name=name, type=type)<|MERGE_RESOLUTION|>--- conflicted
+++ resolved
@@ -42,18 +42,12 @@
         wrapped_request = self.RequestWrapper.from_request(request)
         # If we filter straight away on id properties, cut the chain in
         # half and work only on the matching item
-<<<<<<< HEAD
         filter, other = cut_on_predicate(request,
                 lambda x : isinstance(x, FilterRequest),
                 position=0)
         if filter:
-            id_types = [self.properties[name] for name in self.identity_properties]
-=======
-        if len(chain) > 1 and isinstance(chain[1], FilterRequest):
-            filter, other = cut_request(request, chain[1])
             id_types = [
                 self.properties[name] for name in self.identity_properties]
->>>>>>> a3317722
             values, remainder_query = isolate_identity_values(filter, id_types)
             if all(idprop  in values for idprop in self.identity_properties):
                 # Rebuild what is not processed in the values
@@ -62,13 +56,9 @@
                     # because we had nothing after the filter
                     request = remainder_query
                 else:
-<<<<<<< HEAD
-                    request = RequestWrapper.from_request(other).copy_replace({as_chain(other)[0]: remainder_query})
-=======
                     wrapped = RequestWrapper.from_request(other)
-                    request = wrapped.copy_replace(
-                        as_chain(other)[0], remainder_query)
->>>>>>> a3317722
+                    request = wrapped.copy_replace({
+                        as_chain(other)[0]: remainder_query})
                 # Finally fetch the item, and execute the remainding query
                 # against it.
                 key = tuple(values[key] for key in self.identity_properties)
