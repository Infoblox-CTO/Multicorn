--- conflicted
+++ resolved
@@ -34,6 +34,9 @@
         super(Alchemy, self).__init__(name, identity_properties)
         self.__table = None
         self.url = url
+        self.__open_statement = None
+        self.__insert_statement = None
+        self.__update_statement = None
         self.tablename = tablename or name
         self.schema = schema
         self.engine_opts = engine_opts or {}
@@ -87,26 +90,61 @@
              conditions.append(self.table.columns[key] == item[key])
         return sqlexpr.and_(*conditions)
 
-    def save(self, item):
+    @property
+    def open_statement(self):
+        if not self.__open_statement:
+            conditions = []
+            for key in self.identity_properties:
+                 # Prefix with "b_" like adviced from sqlalchemy because
+                 # of reserved names
+                 conditions.append(self.table.columns[key] == sqlexpr.bindparam("b_%s" % key))
+            statement = self.table.select().where(sqlexpr.and_(*conditions))
+            self.__open_statement = statement.compile()
+        return self.__open_statement
+
+    @property
+    def insert_statement(self):
+        if not self.__insert_statement:
+            self.__insert_statement = self.table.insert().compile()
+        return self.__insert_statement
+
+    @property
+    def update_statement(self):
+        if not self.__update_statement:
+            conditions = []
+            for key in self.identity_properties:
+                 # Prefix with "b_" like adviced from sqlalchemy because
+                 # of reserved names
+                 conditions.append(self.table.columns[key] == sqlexpr.bindparam("b_%s" % key))
+            statement = self.table.update().where(sqlexpr.and_(*conditions))
+            self.__update_statement = statement.compile()
+        return self.__update_statement
+
+
+
+    def save(self, *args):
         connection = self.table.bind.connect()
         transaction = connection.begin()
         try:
             # Try to open the item
-            where_clause = self._to_pk_where_clause(item)
-            statement = self.table.select().where(where_clause)
-            results = connection.execute(statement)
-            olditem = next(iter(results), None)
-            if olditem is None:
-                # The item does not exist, it's an INSERT
-                statement = connection.execute(self.table.insert().values(dict(item)))
-                transaction.commit()
-            else:
-                # The item exists, it's an UPDATTE
-                rows = connection.execute(self.table.update().where(where_clause).values(dict(item)))
-                if rows.rowcount > 1:
-                    transaction.rollback()
-                    raise ValueError("There is more than one item to update!")
-                transaction.commit()
+            inserts = []
+            updates = []
+            for item in args:
+                id = dict(("b_%s" % key, item[key])
+                       for key in self.identity_properties)
+                results = self.open_statement.execute(id)
+                olditem = next(iter(results), None)
+                if olditem is None:
+                    inserts.append(dict(item))
+                else:
+                    values = dict(item)
+                    values.update(id)
+                    updates.append(values)
+            if inserts:
+                connection.execute(self.insert_statement, inserts)
+            if updates:
+                connection.execute(self.update_statement, updates)
+            transaction.commit()
         except:
             transaction.rollback()
             raise
@@ -173,12 +211,9 @@
                         return python_executor.execute(wrapped_request.default,
                                 (List(return_type)))
                     raise ValueError('.one() on an empty sequence')
-<<<<<<< HEAD
+            else:
+                sql_result = sql_result.fetchall()
             return self.dialect._transform_result(sql_result, return_type, self)
-=======
-            # print_sql(unicode(sql_query))
-            return self._transform_result(sql_result, return_type)
->>>>>>> da3ef4cc
         else:
             return python_executor.execute(request)
 
