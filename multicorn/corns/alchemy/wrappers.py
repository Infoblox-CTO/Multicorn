--- conflicted
+++ resolved
@@ -356,7 +356,6 @@
         return self.subject.extract_tables()
 
     def is_valid(self, contexts):
-<<<<<<< HEAD
         pass
 
 class AggregateWrapper(AlchemyWrapper):
@@ -418,7 +417,3 @@
 
     def to_alchemy(self, query, contexts=()):
         pass
-
-=======
-        pass
->>>>>>> ce8ccfa6
